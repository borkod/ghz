--- conflicted
+++ resolved
@@ -24,7 +24,6 @@
     - path: cmd/ghz/main.go
       text: "Error return value of `logger.Sync` is not checked"
 
-<<<<<<< HEAD
     # sync.once copy in pacer test
     - path: load/pacer_test.go
       text: "copylocks"
@@ -36,7 +35,6 @@
     # TODO fix protobuf deprecated
     - path: protodesc/
       text: "SA1019: package github.com/golang/protobuf"
-=======
+
     - path: runner/requester.go
-      text: "SA1019: grpc.WithBalancerName"
->>>>>>> 1a641f95
+      text: "SA1019: grpc.WithBalancerName"