--- conflicted
+++ resolved
@@ -20,21 +20,19 @@
 	"google.golang.org/grpc/credentials"
 )
 
-<<<<<<< HEAD
-// ScheduleConst is a constant load schedule
-const ScheduleConst = "const"
-
-// ScheduleStep is the step load schedule
-const ScheduleStep = "step"
-
-// ScheduleLine is the line load schedule
-const ScheduleLine = "line"
-=======
 // BinaryDataFunc is a function that can be used for provide binary data for request programatically.
 // MethodDescriptor of the call is passed to the data function.
 // CallData for the request is passed and can be used to access worker id, request number, etc...
 type BinaryDataFunc func(mtd *desc.MethodDescriptor, callData *CallData) []byte
->>>>>>> 0a1938f0
+
+// ScheduleConst is a constant load schedule
+const ScheduleConst = "const"
+
+// ScheduleStep is the step load schedule
+const ScheduleStep = "step"
+
+// ScheduleLine is the line load schedule
+const ScheduleLine = "line"
 
 // RunConfig represents the request Configs
 type RunConfig struct {
