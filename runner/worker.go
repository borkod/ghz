--- conflicted
+++ resolved
@@ -91,30 +91,7 @@
 
 	ctd := newCallData(w.mtd, w.config.funcs, w.workerID, reqNum)
 
-<<<<<<< HEAD
-	fmt.Println(w.workerID, "made call data", time.Since(now).String())
-
-	var inputs []*dynamic.Message
-	var err error
-
-	// try the optimized path for JSON data for non client-streaming
-	if !w.config.binary && !w.mtd.IsClientStreaming() && len(w.arrayJSONData) > 0 {
-		indx := int(reqNum % int64(len(w.arrayJSONData))) // we want to start from inputs[0] so dec reqNum
-		if inputs, err = w.getMessages(ctd, []byte(w.arrayJSONData[indx])); err != nil {
-			return err
-		}
-	} else {
-		if inputs, err = w.getMessages(ctd, w.config.data); err != nil {
-			return err
-		}
-	}
-
-	fmt.Println(w.workerID, "made call inputs", time.Since(now).String())
-
-	mdMap, err := ctd.executeMetadata(string(w.config.metadata))
-=======
 	inputs, err := w.dataProvider.getDataForCall(ctd)
->>>>>>> 97c38972
 	if err != nil {
 		return err
 	}
@@ -184,48 +161,6 @@
 	return err
 }
 
-<<<<<<< HEAD
-func (w *Worker) getMessages(ctd *CallData, inputData []byte) ([]*dynamic.Message, error) {
-	var inputs []*dynamic.Message
-
-	if w.cachedMessages != nil {
-		return w.cachedMessages, nil
-	}
-
-	if !w.config.binary {
-		now := time.Now()
-		data, err := ctd.executeData(string(inputData))
-		if err != nil {
-			return nil, err
-		}
-		fmt.Println("done execute", time.Since(now))
-		now = time.Now()
-		inputs, err = createPayloadsFromJSON(string(data), w.mtd)
-		if err != nil {
-			return nil, err
-		}
-		fmt.Println("done createPayloadsFromJSON", time.Since(now))
-		// JSON messages are not cached due to templating
-	} else {
-		var err error
-		if w.config.dataFunc != nil {
-			inputData = w.config.dataFunc(w.mtd, ctd)
-		}
-		inputs, err = createPayloadsFromBin(inputData, w.mtd)
-		if err != nil {
-			return nil, err
-		}
-		// We only cache in case we don't dynamically change the binary message
-		if w.config.dataFunc == nil {
-			w.cachedMessages = inputs
-		}
-	}
-
-	return inputs, nil
-}
-
-=======
->>>>>>> 97c38972
 func (w *Worker) makeUnaryRequest(ctx *context.Context, reqMD *metadata.MD, input *dynamic.Message) error {
 	var res proto.Message
 	var resErr error
